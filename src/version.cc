--- conflicted
+++ resolved
@@ -18,11 +18,7 @@
 
 #include "util.h"
 
-<<<<<<< HEAD
-const char* kNinjaVersion = "1.9.0";
-=======
-const char* kNinjaVersion = "1.10.0.git";
->>>>>>> 08ecbd6c
+const char* kNinjaVersion = "1.10.0";
 
 void ParseVersion(const string& version, int* major, int* minor) {
   size_t end = version.find('.');
