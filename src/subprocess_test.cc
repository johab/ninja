--- conflicted
+++ resolved
@@ -28,11 +28,9 @@
 #include <sys/wait.h>
 #endif
 
-<<<<<<< HEAD
 #include <iostream>
-=======
+
 using namespace std;
->>>>>>> e72d1d58
 
 namespace {
 
